from __future__ import (division, print_function, unicode_literals,
    absolute_import)

import time
import functools
from collections import OrderedDict

import numpy as np
from scipy import interpolate

from astropy.io import fits
from astropy.coordinates import SkyCoord
from astropy import units as u
from astropy.modeling.models import (Shift, Scale, Mapping, Identity,
    Rotation2D, Pix2Sky_TAN, RotateNative2Celestial)
from astropy.modeling import fitting
from gwcs import wcstools, WCS
from gwcs.utils import _compute_lon_pole

from .. import datamodels
from ..assign_wcs import util
from . import gwcs_drizzle
from . import bitmask
from . import resample_utils

import logging
log = logging.getLogger(__name__)
log.setLevel(logging.DEBUG)


class ResampleSpecData(object):
    """
    This is the controlling routine for the resampling process.
    It loads and sets the various input data and parameters needed by
    the drizzle function and then calls the C-based cdriz.tdriz function
    to do the actual resampling.

    Notes
    -----
    This routine performs the following operations::

      1. Extracts parameter settings from input model, such as pixfrac,
         weight type, exposure time (if relevant), and kernel, and merges
         them with any user-provided values.
      2. Creates output WCS based on input images and define mapping function
         between all input arrays and the output array.
      3. Initializes all output arrays, including WHT and CTX arrays.
      4. Passes all information for each input chip to drizzle function.
      5. Updates output data model with output arrays from drizzle, including
         (eventually) a record of metadata from all input models.
    """
    drizpars = {'single': False,
                'kernel': 'square',
                'pixfrac': 1.0,
                'good_bits': 4,
                'fillval': 'INDEF',
                'wht_type': 'exptime'}

    def __init__(self, input_models, output=None, ref_filename=None, **pars):
        """
        Parameters
        ----------
        input_models : list of objects
            list of data models, one for each input image

        output : str
            filename for output
        """
        self.input_models = input_models
        if output is None:
            output = input_models.meta.resample.output
        self.output_filename = output
        self.ref_filename = ref_filename

        self.output_spatial_scale = None
        self.output_spectral_scale = None
        self.output_wcs = None
        self.data_size = None
        self.blank_output = None

        # If user specifies use of drizpars ref file (default for pipeline use)
        # update input parameters with default values from ref file
        if self.ref_filename is not None:
            self.get_drizpars()
        self.drizpars.update(pars)

        # Define output WCS based on all inputs, including a reference WCS
        wcslist = [m.meta.wcs for m in self.input_models]
        instr_name = self.input_models[0].meta.instrument.name
        if instr_name in ['NIRSPEC']:
            self.build_nirspec_output_wcs()
        elif instr_name in ['MIRI']:
            self.build_miri_output_wcs()
        self.build_size_from_bounding_box()
        self.blank_output = datamodels.DrizProductModel(self.data_size)
        self.blank_output.meta.wcs = self.output_wcs

        # Default to defining output models metadata as
        # a copy of the first input_model's metadata
        ### TO DO:
        ###    replace this with a call to a generalized version of fitsblender
        ###
        self.blank_output.update(datamodels.ImageModel(self.input_models[0]._instance))
        self.output_models = datamodels.ModelContainer()


    def get_drizpars(self):
        """ Extract drizzle parameters from reference file
        """
        # start by interpreting input data models to define selection criteria
        num_groups = len(self.input_models.group_names)
        input_dm = self.input_models[0]
        filtname = input_dm.meta.instrument.filter

        # Create a data model for the reference file
        ref_model = datamodels.DrizParsModel(self.ref_filename)
        # look for row that applies to this set of input data models
        # NOTE:
        # This logic could be replaced by a method added to the DrizParsModel
        # object to select the correct row based on a set of selection params
        row = None
        drizpars = ref_model.drizpars_table

        filter_match = False # flag to support wild-card rows in drizpars table
        for n, filt, num in zip(range(1, drizpars.numimages.shape[0] + 1),
            drizpars.filter, drizpars.numimages):
            # only remember this row if no exact match has already been made for
            # the filter. This allows the wild-card row to be anywhere in the
            # table; since it may be placed at beginning or end of table.

            if filt == b"ANY" and not filter_match and num_groups >= num:
                row = n
            # always go for an exact match if present, though...
            if filtname == filt and num_groups >= num:
                row = n
                filter_match = True

        # With presence of wild-card rows, code should never trigger this logic
        if row is None:
            txt = "No row found in {0} that matches input data."
            log.error(txt.format(self.ref_filename))
            raise ValueError

        # read in values from that row for each parameter
        for kw in self.drizpars:
            if kw in drizpars.names:
                self.drizpars[kw] = ref_model['drizpars_table.{0}'.format(kw)][row]


    def create_output_metadata(self):
        """ Create new output metadata based on blending all input metadata
        """
        # TODO: Modify API for fitsblender
        pass


    def build_nirspec_output_wcs(self, refwcs=None):
        """
        Create a simple output wcs covering footprint of the input datamodels
        """
        # TODO: generalize this for more than one input datamodel
        # TODO: generalize this for imaging modes with distorted wcs
        input_model = self.input_models[0]
        if refwcs == None:
            refwcs = input_model.meta.wcs

        # Generate grid of sky coordinates for area within bounding box
        bb = refwcs.bounding_box
        det = x, y = wcstools.grid_from_bounding_box(bb, step=(1, 1),
            center=True)
        sky = ra, dec, lam = refwcs(*det)
        x_center = int((bb[0][1] - bb[0][0]) / 2)
        y_center = int((bb[1][1] - bb[1][0]) / 2)
        log.debug("Center of bounding box: {}  {}".format(x_center, y_center))

        # Compute slit angular size, slit center sky coords
        xpos = []
        sz = 3
        for row in lam:
            if np.isnan(row[x_center]):
                xpos.append(np.nan)
            else:
                f = interpolate.interp1d(row[x_center - sz + 1:x_center + sz],
                    x[y_center, x_center - sz + 1:x_center + sz],
                    bounds_error=False, fill_value='extrapolate')
                xpos.append(f(lam[y_center, x_center]))
        x_arg = np.array(xpos)[~np.isnan(lam[:, x_center])]
        y_arg = y[~np.isnan(lam[:,x_center]), x_center]
        # slit_coords, spect0 = refwcs(x_arg, y_arg, output='numericals_plus')
        slit_ra, slit_dec, slit_spec_ref = refwcs(x_arg, y_arg)
        slit_coords = SkyCoord(ra=slit_ra, dec=slit_dec, unit=u.deg)
        pix_num = np.flipud(np.arange(len(slit_ra)))
        # pix_num = np.arange(len(slit_ra))
        interpol_ra = interpolate.interp1d(pix_num, slit_ra)
        interpol_dec = interpolate.interp1d(pix_num, slit_dec)
        slit_center_pix = len(slit_spec_ref) / 2. - 1
        log.debug('Slit center pix: {0}'.format(slit_center_pix))
        slit_center_sky = SkyCoord(ra=interpol_ra(slit_center_pix),
            dec=interpol_dec(slit_center_pix), unit=u.deg)
        log.debug('Slit center: {0}'.format(slit_center_sky))
        log.debug('Fiducial: {0}'.format(resample_utils.compute_spec_fiducial([refwcs])))
        angular_slit_size = np.abs(slit_coords[0].separation(slit_coords[-1]))
        log.debug('Slit angular size: {0}'.format(angular_slit_size.arcsec))
        dra, ddec = slit_coords[0].spherical_offsets_to(slit_coords[-1])
        offset_up_slit = (dra.to(u.arcsec), ddec.to(u.arcsec))
        log.debug('Offset up the slit: {0}'.format(offset_up_slit))

        # Compute spatial and spectral scales
        xposn = np.array(xpos)[~np.isnan(xpos)]
        dx = xposn[-1] - xposn[0]
        slit_npix = np.sqrt(dx**2 + np.array(len(xposn) - 1)**2)
        spatial_scale = angular_slit_size / slit_npix
        log.debug('Spatial scale: {0}'.format(spatial_scale.arcsec))
        spectral_scale = lam[y_center, x_center] - lam[y_center, x_center - 1]

        # Compute slit angle relative (clockwise) to y axis
        slit_rot_angle = (np.arcsin(dx / slit_npix) * u.radian).to(u.degree)
        slit_rot_angle = slit_rot_angle.value
        log.debug('Slit rotation angle: {0}'.format(slit_rot_angle))

        # Compute transform for output frame
        roll_ref = input_model.meta.wcsinfo.roll_ref
        min_lam = np.nanmin(lam)
        offset = Shift(-slit_center_pix) & Shift(-slit_center_pix)

        # TODO: double-check the signs on the following rotation angles
        rot = Rotation2D(roll_ref + slit_rot_angle)
        scale = Scale(spatial_scale.value) & Scale(spatial_scale.value)
        tan = Pix2Sky_TAN()
        lon_pole = _compute_lon_pole(slit_center_sky, tan)
        skyrot = RotateNative2Celestial(slit_center_sky.ra.value, slit_center_sky.dec.value,
            lon_pole.value)

        spatial_trans = offset | rot | scale | tan | skyrot
        spectral_trans = Scale(spectral_scale) | Shift(min_lam)
        mapping = Mapping((1, 1, 0))
        mapping.inverse = Mapping((2, 1))
        transform = mapping | spatial_trans & spectral_trans
        transform.outputs = ('ra', 'dec', 'lamda')

        # Build the output wcs
        input_frame = refwcs.input_frame
        output_frame = refwcs.output_frame
        wnew = WCS(output_frame=output_frame, forward_transform=transform)

        # Build the bounding_box in the output frame wcs object
        bounding_box_grid = wnew.backward_transform(ra, dec, lam)
        bounding_box = []
        for axis in input_frame.axes_order:
            axis_min = np.nanmin(bounding_box_grid[axis])
            axis_max = np.nanmax(bounding_box_grid[axis])
            bounding_box.append((axis_min, axis_max))
        wnew.bounding_box = tuple(bounding_box)

        # Update class properties
        self.output_spatial_scale = spatial_scale
        self.output_spectral_scale = spectral_scale
        self.output_wcs = wnew


    def build_miri_output_wcs(self, refwcs=None):
        """
        Create a simple output wcs covering footprint of the input datamodels
        """
        # TODO: generalize this for more than one input datamodel
        # TODO: generalize this for imaging modes with distorted wcs
        input_model = self.input_models[0]
        if refwcs == None:
            refwcs = input_model.meta.wcs

        x, y = wcstools.grid_from_bounding_box(refwcs.bounding_box, step=(1, 1),
            center=True)
        ra, dec, lam = refwcs(x.flatten(), y.flatten())
        # TODO: once astropy.modeling._Tabular is fixed, take out the
        # flatten() and reshape() code above and below
        ra = ra.reshape(x.shape)
        dec = dec.reshape(x.shape)
        lam = lam.reshape(x.shape)

        # Find rotation of the slit from y axis from the wcs forward transform
        # TODO: figure out if angle is necessary for MIRI.  See for discussion
        # https://github.com/STScI-JWST/jwst/pull/347
        rotation = [m for m in refwcs.forward_transform if \
            isinstance(m, Rotation2D)]
        if rotation:
            rot_slit = functools.reduce(lambda x, y: x | y, rotation)
            rot_angle = rot_slit.inverse.angle.value
            unrotate = rot_slit.inverse
            refwcs_minus_rot = refwcs.forward_transform | \
                unrotate & Identity(1)
            # Correct for this rotation in the wcs
            ra, dec, lam = refwcs_minus_rot(x.flatten(), y.flatten())
            ra = ra.reshape(x.shape)
            dec = dec.reshape(x.shape)
            lam = lam.reshape(x.shape)

        # Get the slit size at the center of the dispersion
        sky_coords = SkyCoord(ra=ra, dec=dec, unit=u.deg)
        slit_coords = sky_coords[int(sky_coords.shape[0] / 2)]
        slit_angular_size = slit_coords[0].separation(slit_coords[-1])
        log.debug('Slit angular size: {0}'.format(slit_angular_size.arcsec))

        # Compute slit center from bounding_box
        dx0 = refwcs.bounding_box[0][0]
        dx1 = refwcs.bounding_box[0][1]
        dy0 = refwcs.bounding_box[1][0]
        dy1 = refwcs.bounding_box[1][1]
        slit_center_pix = (dx1 - dx0) / 2
        dispersion_center_pix = (dy1 - dy0) / 2
        slit_center = refwcs_minus_rot(dx0 + slit_center_pix, dy0 +
            dispersion_center_pix)
        slit_center_sky = SkyCoord(ra=slit_center[0], dec=slit_center[1],
            unit=u.deg)
        log.debug('slit center: {0}'.format(slit_center))

        # Compute spatial and spectral scales
        spatial_scale = slit_angular_size / slit_coords.shape[0]
        log.debug('Spatial scale: {0}'.format(spatial_scale.arcsec))
        tcenter = int((dx1 - dx0) / 2)
        trace = lam[:, tcenter]
        trace = trace[~np.isnan(trace)]
        spectral_scale = np.abs((trace[-1] - trace[0]) / trace.shape[0])
        log.debug('spectral scale: {0}'.format(spectral_scale))

        # Compute transform for output frame
        log.debug('Slit center %s' % slit_center_pix)
        offset = Shift(-slit_center_pix) & Shift(-slit_center_pix)
        # TODO: double-check the signs on the following rotation angles
        roll_ref = input_model.meta.wcsinfo.roll_ref * u.deg
        rot = Rotation2D(roll_ref)
        tan = Pix2Sky_TAN()
        lon_pole = _compute_lon_pole(slit_center_sky, tan)
        skyrot = RotateNative2Celestial(slit_center_sky.ra, slit_center_sky.dec,
            lon_pole)
        min_lam = np.nanmin(lam)
        mapping = Mapping((0, 0, 1))

        transform = Shift(-slit_center_pix) & Identity(1) | \
            Scale(spatial_scale) & Scale(spectral_scale) | \
            Identity(1) & Shift(min_lam) | mapping | \
            (rot | tan | skyrot) & Identity(1)

        transform.inputs = (x, y)
        transform.outputs = ('ra', 'dec', 'lamda')

        # Build the output wcs
        input_frame = refwcs.input_frame
        output_frame = refwcs.output_frame
        wnew = WCS(output_frame=output_frame, forward_transform=transform)

        # Build the bounding_box in the output frame wcs object
        bounding_box_grid = wnew.backward_transform(ra, dec, lam)

        bounding_box = []
        for axis in input_frame.axes_order:
            axis_min = np.nanmin(bounding_box_grid[axis])
            axis_max = np.nanmax(bounding_box_grid[axis])
            bounding_box.append((axis_min, axis_max))
        wnew.bounding_box = tuple(bounding_box)

        # Update class properties
        self.output_spatial_scale = spatial_scale
        self.output_spectral_scale = spectral_scale
        self.output_wcs = wnew


    def build_size_from_bounding_box(self, refwcs=None):
        """ Compute the size of the output frame based on the bounding_box
        """
        if refwcs == None:
            refwcs = self.output_wcs
        size = []
        for axis in refwcs.bounding_box:
            delta = axis[1] - axis[0]
            size.append(int(delta + 0.5))
        self.data_size = tuple(reversed(size))


    def do_drizzle(self, **pars):
        """ Perform drizzling operation on input images's to create a new output
        """
        # Set up information about what outputs we need to create: single or final
        # Key: value from metadata for output/observation name
        # Value: full filename for output file
        driz_outputs = OrderedDict()

        # Look for input configuration parameter telling the code to run
        # in single-drizzle mode (mosaic all detectors in a single observation?)
        if self.drizpars['single']:
            driz_outputs = ['{0}_resamp.fits'.format(g) for g in self.input_models.group_names]
            model_groups = self.input_models.models_grouped
            group_exptime = []
            for group in model_groups:
                group_exptime.append(group[0].meta.exposure.exposure_time)
        else:
            final_output = self.input_models.meta.resample.output # get global name
            driz_outputs = [final_output]
            model_groups = [self.input_models]

            total_exposure_time = 0.0
            for group in self.input_models.models_grouped:
                total_exposure_time += group[0].meta.exposure.exposure_time
            group_exptime = [total_exposure_time]

        pointings = len(self.input_models.group_names)
        # Now, generate each output for all input_models
        for obs_product, group, texptime in zip(driz_outputs, model_groups, group_exptime):
            output_model = self.blank_output.copy()
            output_model.meta.wcs = self.output_wcs
            # # TODO: do this properly in wcs_from_spec_footprints()
            # output_model.meta.wcs.domain = self.output_wcs.domain
            # # Instead we do a cludge below to get the domain to not be neg.
            bb = resample_utils.bounding_box_from_shape(output_model.data.shape)
            output_model.meta.wcs.bounding_box = bb
            output_model.meta.filename = obs_product

            output_model.meta.asn.pool_name = self.input_models.meta.pool_name
            output_model.meta.asn.table_name = self.input_models.meta.table_name

            exposure_times = {'start': [], 'end': []}

            # Initialize the output with the wcs
            driz = gwcs_drizzle.GWCSDrizzle(output_model,
                                single=self.drizpars['single'],
                                pixfrac=self.drizpars['pixfrac'],
                                kernel=self.drizpars['kernel'],
                                fillval=self.drizpars['fillval'])

            for n, img in enumerate(group):
                exposure_times['start'].append(img.meta.exposure.start_time)
                exposure_times['end'].append(img.meta.exposure.end_time)

                # outwcs_pscale = output_model.meta.wcsinfo.cdelt3
                # wcslin_pscale = img.meta.wcsinfo.cdelt3
                # TODO: make it possible for users to subsample in spatial scale
                outwcs_pixel_scale = self.output_spatial_scale
                inwcs_pixel_scale = self.output_spatial_scale
                pscale_ratio = outwcs_pixel_scale / inwcs_pixel_scale

                inwht = build_driz_weight(img, wht_type=self.drizpars['wht_type'],
                                    good_bits=self.drizpars['good_bits'])
                try:
                    log.info('Resampling slit {0} {1}'.format(img.name,
                        self.data_size))
                except:
                    log.info('Resampling slit {0}'.format(self.data_size))
                driz.add_image(img.data, img.meta.wcs, inwht=inwht,
                        expin=img.meta.exposure.exposure_time,
                        pscale_ratio=pscale_ratio)

            # Update some basic exposure time values based on all the inputs
            output_model.meta.exposure.exposure_time = texptime
            output_model.meta.exposure.start_time = min(exposure_times['start'])
            output_model.meta.exposure.end_time = max(exposure_times['end'])
            output_model.meta.resample.product_exposure_time = texptime
            output_model.meta.resample.product_data_extname = driz.sciext
            output_model.meta.resample.product_context_extname = driz.conext
            output_model.meta.resample.product_weight_extname = driz.whtext
            output_model.meta.resample.drizzle_fill_value = str(driz.fillval)
            output_model.meta.resample.drizzle_pixel_fraction = driz.pixfrac
            output_model.meta.resample.drizzle_kernel = driz.kernel
            output_model.meta.resample.drizzle_output_units = driz.out_units
            output_model.meta.resample.drizzle_weight_scale = driz.wt_scl
            output_model.meta.resample.resample_bits = self.drizpars['good_bits']
            output_model.meta.resample.weight_type = self.drizpars['wht_type']
            output_model.meta.resample.pointings = pointings

            # Update mutlislit slit info on the output_model
            try:
                for attr in ['name', 'xstart', 'xsize', 'ystart', 'ysize',
                    'slitlet_id', 'source_id', 'source_name', 'source_alias',
                    'stellarity', 'source_type', 'source_xpos', 'source_ypos',
<<<<<<< HEAD
                    'nshutters', 'relsens']:
=======
                    'shutter_state', 'relsens']:
>>>>>>> 9882874c
                    if hasattr(img, attr):
                        setattr(output_model, attr, getattr(img, attr))
            except:
                pass

            self.output_models.append(output_model)


def build_mask(dqarr, bitvalue):
    """ Builds a bit-mask from an input DQ array and a bitvalue flag
    """

    bitvalue = bitmask.interpret_bits_value(bitvalue)

    if bitvalue is None:
        return (np.ones(dqarr.shape, dtype=np.uint8))
    return np.logical_not(np.bitwise_and(dqarr, ~bitvalue)).astype(np.uint8)


def build_driz_weight(model, wht_type=None, good_bits=None):
    """ Create input weighting image based on user inputs
    """
    if good_bits is not None and good_bits < 0:
        good_bits = None
    dqmask = build_mask(model.dq, good_bits)
    exptime = model.meta.exposure.exposure_time

    if wht_type.lower()[:3] == 'err':
        # Multiply the scaled ERR file by the input mask in place.
        inwht = (exptime / model.err)**2 * dqmask
    #elif wht_type == 'IVM':
    #    _inwht = img.buildIVMmask(chip._chip,dqarr,pix_ratio)
    elif wht_type.lower()[:3] == 'exp':# or wht_type is None, as used for single=True
        inwht = exptime * dqmask
    else:
        # Create an identity input weight map
        inwht = np.ones(model.data.shape, dtype=model.data.dtype)
    return inwht<|MERGE_RESOLUTION|>--- conflicted
+++ resolved
@@ -470,11 +470,7 @@
                 for attr in ['name', 'xstart', 'xsize', 'ystart', 'ysize',
                     'slitlet_id', 'source_id', 'source_name', 'source_alias',
                     'stellarity', 'source_type', 'source_xpos', 'source_ypos',
-<<<<<<< HEAD
-                    'nshutters', 'relsens']:
-=======
                     'shutter_state', 'relsens']:
->>>>>>> 9882874c
                     if hasattr(img, attr):
                         setattr(output_model, attr, getattr(img, attr))
             except:
